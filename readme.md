--- conflicted
+++ resolved
@@ -1,8 +1,4 @@
-<<<<<<< HEAD
-# SJM.AI - Snap Jobs Module API
-=======
-# SJM.AI - Snappy Job Meddler
->>>>>>> 2c199c1a
+# SJM.AI - Snap Job Model
 
 SJM.AI is a comprehensive API platform for resume parsing, skills matching, and AI-powered freelancer interviews. It helps you find the perfect talent match for your projects using advanced natural language processing and machine learning techniques.
 
